--- conflicted
+++ resolved
@@ -9,13 +9,8 @@
 	"io/ioutil"
 	"os"
 	"sort"
-<<<<<<< HEAD
-	"strings"
-	"strconv"
-=======
 	"strconv"
 	"strings"
->>>>>>> 01087d39
 	"sync"
 
 	"github.com/dgraph-io/badger/y"
@@ -255,9 +250,6 @@
 	var txn *Txn = nil
 
 	for _, v := range vlogs {
-<<<<<<< HEAD
-		txn, err = db.LoadSingleVLog(dir + string(os.PathSeparator) + v, txn, -1)
-=======
 		txn, err = db.LoadSingleVLog(dir+string(os.PathSeparator)+v, txn, -1)
 		if err != nil {
 			fmt.Println("Error restore vlog file: " + v)
@@ -299,7 +291,6 @@
 
 		txn, err = db.LoadSingleVLog(dir+string(os.PathSeparator)+v, txn, offset)
 
->>>>>>> 01087d39
 		if err != nil {
 			fmt.Println("Error restore vlog file: " + v)
 			return err
@@ -316,7 +307,6 @@
 	return nil
 }
 
-<<<<<<< HEAD
 // Restore badger from a series of VLog files,
 // Only restore to a specific snapshot point in vlog
 func (db *DB) LoadFromVLogToSnapshot(dir, snapshotName string) error {
@@ -361,8 +351,6 @@
 	return nil
 }
 
-=======
->>>>>>> 01087d39
 func (db *DB) Snapshot(snapshotName string) {
 	// Push snapshotName into snapshotCh
 	// Other things are in db.doWrites()
